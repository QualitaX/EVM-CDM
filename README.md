--- conflicted
+++ resolved
@@ -27,7 +27,6 @@
 └── docs/                        # Generated documentation
 ```
 ## Implemented Base Components
-<<<<<<< HEAD
 
 Base components constitute the foundational layer for the entire CDM EVM framework.
 They cover:
@@ -38,8 +37,6 @@
 4. **Access Control**: Role-based permissions framework
 
 ---------
-=======
->>>>>>> acfe7bcd
 
 **Enums.sol**
 - 20+ enumeration types mapping CDM types to Solidity
